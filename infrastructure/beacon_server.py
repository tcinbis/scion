"""
beaconserver.py

Copyright 2014 ETH Zurich

Licensed under the Apache License, Version 2.0 (the "License");
you may not use this file except in compliance with the License.
You may obtain a copy of the License at

http://www.apache.org/licenses/LICENSE-2.0

Unless required by applicable law or agreed to in writing, software
distributed under the License is distributed on an "AS IS" BASIS,
WITHOUT WARRANTIES OR CONDITIONS OF ANY KIND, either express or implied.
See the License for the specific language governing permissions and
limitations under the License.
"""

from _collections import deque
import copy
from infrastructure.scion_elem import SCIONElement
from lib.packet.host_addr import IPv4HostAddr
from lib.packet.opaque_field import (OpaqueFieldType as OFT, InfoOpaqueField,
    SupportSignatureField, HopOpaqueField, SupportPCBField, SupportPeerField,
    ROTField)
<<<<<<< HEAD
from lib.packet.pcb import HalfPathBeacon, ADMarking, PCBMarking, PeerMarking
from lib.packet.scion import (SCIONPacket, get_type, Beacon, PathInfo,
    PathRecords, PacketType as PT, PathInfoType as PIT)
=======
from lib.packet.pcb import (PathSegment, ADMarking, PCBMarking, PeerMarking,
    PathConstructionBeacon, PathSegmentInfo, PathSegmentRecords,
    PathSegmentType as PST)
from lib.packet.scion import SCIONPacket, get_type, PacketType as PT
from lib.topology_parser import ElementType, NeighborType
>>>>>>> decde3f0
import logging
import sys
import threading
import time


# TODO PSz: beacon must be revised. We have design slides for a new format.
class BeaconServer(SCIONElement):
    """
    The SCION PathConstructionBeacon Server.

    Attributes:
        beacons: A FIFO queue containing the beacons for processing and
            propagation.
        reg_queue: A FIFO queue containing paths for registration with path
            servers.
    """
    DELTA = 24 * 60 * 60  # Amount of real time a PCB packet is valid for.
    TIME_INTERVAL = 4  # SCION second
    BEACONS_NO = 5

    def __init__(self, addr, topo_file, config_file):
        SCIONElement.__init__(self, addr, topo_file, config_file)
        # TODO: Do we need to keep track of propagated beacons? If yes we should
        # also clear the list from time to time.
        # self.propagated_beacons = []
        self.beacons = deque()
        self.reg_queue = deque()
        # TODO: add beacons, up_paths, down_paths

    def propagate_downstream_pcb(self, pcb):
        """
        Propagates the beacon to all children.
        """
        assert isinstance(pcb, PathSegment)
        ingress_if = pcb.rotf.if_id
        for router_child in self.topology.child_edge_routers:
            new_pcb = copy.deepcopy(pcb)
            egress_if = router_child.interface.if_id
            new_pcb.rotf.if_id = egress_if
            ad_marking = self._create_ad_marking(ingress_if, egress_if)
            new_pcb.add_ad(ad_marking)
            beacon = PathConstructionBeacon.from_values(router_child.addr,
                                                        new_pcb)
            self.send(beacon, router_child.addr)
            # logging.info("PCB propagated: %s", new_pcb)
            logging.info("Downstream PCB propagated!")

    def handle_pcbs_propagation(self):
        """
        Main loop to propagate received beacons.
        """
        while True:
            while self.beacons:
                pcb = self.beacons.popleft()
                self.propagate_downstream_pcb(pcb)
                self.reg_queue.append(pcb)
            time.sleep(self.config.propagation_time)

    def process_pcb(self, beacon):
        """
        Receives beacon and appends it to beacon list.
        """
        assert isinstance(beacon, PathConstructionBeacon)
        logging.info("PCB received")
        self.beacons.append(beacon.pcb)
        # self.beacons = self.beacons[-BeaconServer.BEACONS_NO:]

    def register_segments(self):
        """
        Registers paths according to the received beacons.
        """
        pass

    def _create_ad_marking(self, ingress_if, egress_if):
        """
        Creates an AD Marking with the given ingress and egress interfaces.
        """
        ssf = SupportSignatureField()
        hof = HopOpaqueField.from_values(ingress_if, egress_if)
        spcbf = SupportPCBField.from_values(isd_id=self.topology.isd_id)
        pcbm = PCBMarking.from_values(self.topology.ad_id, ssf, hof,
                                      spcbf)
        peer_markings = []
        # TODO PSz: peering link can be only added when there is
        # IfidReply from router
        for router_peer in self.topology.peer_edge_routers:
            hof = HopOpaqueField.from_values(router_peer.interface.if_id,
                                             egress_if)
            spf = SupportPeerField.from_values(self.topology.isd_id)
            peer_marking = \
                PeerMarking.from_values(router_peer.interface.neighbor_ad,
                                        hof, spf)
            pcbm.ssf.block_size += peer_marking.LEN
            peer_markings.append(peer_marking)

        return ADMarking.from_values(pcbm, peer_markings)

    def handle_request(self, packet, sender, from_local_socket=True):
        """
        Main routine to handle incoming SCION packets.
        """
        spkt = SCIONPacket(packet)
        ptype = get_type(spkt)
        if ptype == PT.IFID_REQ:
            # TODO
            logging.warning("IFID_REQ received, to implement")
        elif ptype == PT.IFID_REP:
            # TODO
            logging.warning("IFID_REP received, to implement")
        elif ptype == PT.BEACON:
            self.process_pcb(PathConstructionBeacon(packet))
        else:
            logging.warning("Type not supported")
        # TODO add ROT support etc..

    def run(self):
        threading.Thread(target=self.handle_pcbs_propagation).start()
        threading.Thread(target=self.register_segments).start()
        SCIONElement.run(self)


class CoreBeaconServer(BeaconServer):
    """
    PathConstructionBeacon Server in a core AD.

    Starts broadcasting beacons down-stream within an ISD and across ISDs
    towards other core beacon servers.
    """
    def __init__(self, addr, topo_file, config_file):
        BeaconServer.__init__(self, addr, topo_file, config_file)
        # Sanity check that we should indeed be a core beacon server.
        assert self.topology.is_core_ad, "This shouldn't be a core BS!"

    def propagate_core_pcb(self, pcb):
        """
        Propagates the core beacons to other core ADs.
        """
        assert isinstance(pcb, PathSegment)
        ingress_if = pcb.rotf.if_id
        for core_router in self.topology.routing_edge_routers:
            new_pcb = copy.deepcopy(pcb)
            egress_if = core_router.interface.if_id
            new_pcb.rotf.if_id = egress_if
            ad_marking = self._create_ad_marking(ingress_if, egress_if)
            new_pcb.add_ad(ad_marking)
            beacon = PathConstructionBeacon.from_values(core_router.addr,
                                                        new_pcb)
            self.send(beacon, core_router.addr)
            # self.propagated_beacons.append(new_pcb)
            logging.info("Core PCB propagated!")

    def handle_pcbs_propagation(self):
        """
        Generates a new beacon or gets ready to forward the one received.
        """
        while True:
            # Create beacon for downstream ADs.
            downstream_pcb = PathSegment()
            timestamp = (((int(time.time()) + BeaconServer.DELTA) %
                          (BeaconServer.TIME_INTERVAL * (2 ** 16))) /
                         BeaconServer.TIME_INTERVAL)
            downstream_pcb.iof = InfoOpaqueField.from_values(OFT.TDC_XOVR,
                False, timestamp, self.topology.isd_id)
            downstream_pcb.rotf = ROTField()
            self.propagate_downstream_pcb(downstream_pcb)

            # Create beacon for core ADs.
            core_pcb = PathSegment()
            core_pcb.iof = InfoOpaqueField.from_values(OFT.TDC_XOVR, False,
                                                       timestamp,
                                                       self.topology.isd_id)
            core_pcb.rotf = ROTField()
            self.propagate_core_pcb(core_pcb)

            # Propagate received beacons. A core beacon server can only receive
            # beacons from other core beacon servers.
            while self.beacons:
                pcb = self.beacons.popleft()
                self.propagate_core_pcb(pcb)
                self.reg_queue.append(pcb)
            time.sleep(self.config.propagation_time)

    def register_segments(self):
        if not self.config.registers_paths:
            logging.info("Path registration unwanted, leaving"
                         "register_segments")
            return

        while True:
            while self.reg_queue:
                pcb = self.reg_queue.popleft()
                new_pcb = copy.deepcopy(pcb)
                ad_marking = self._create_ad_marking(new_pcb.rotf.if_id, 0)
                new_pcb.add_ad(ad_marking)
                self.register_core_segment(new_pcb)
                logging.info("Paths registered")
            time.sleep(self.config.registration_time)

    def register_core_segment(self, pcb):
        """
        Registers the core segment contained in 'pcb' with the local core path
        server and the originating core path server.
        """
        info = PathSegmentInfo.from_values(PST.CORE,
                                           pcb.get_first_ad().spcbf.isd_id,
                                           self.topology.isd_id,
                                           pcb.get_first_ad().ad_id,
                                           self.topology.ad_id)
        # Register core path with local core path server.
<<<<<<< HEAD
        if self.topology.path_servers != []:
            # TODO: pick other than the first path server
            dst = self.topology.path_servers[0].addr
            path_rec = PathRecords.from_values(dst, info, [pcb])
=======
        if ElementType.PATH_SERVER in self.topology.servers:
            dst = self.topology.servers[ElementType.PATH_SERVER].addr
            path_rec = PathSegmentRecords.from_values(dst, info, [pcb])
>>>>>>> decde3f0
            logging.debug("Registering core path with local PS.")
            self.send(path_rec, dst)

        # Register core path with originating core path server.
        pcb.remove_signatures()
        path = pcb.get_path(reverse_direction=True)
        path_rec = PathSegmentRecords.from_values(self.addr, info, [pcb], path)
        if_id = path.get_first_hop_of().ingress_if
        next_hop = self.ifid2addr[if_id]
        logging.debug("Registering core path with originating PS.")
        self.send(path_rec, next_hop)

    def process_pcb(self, beacon):
        assert isinstance(beacon, PathConstructionBeacon)
        logging.info("PCB received")
        pcb = beacon.pcb
        # Before we append the PCB for further processing we need to check that
        # it hasn't been received before.
        for ad in pcb.ads:
            isd_id = ad.pcbm.spcbf.isd_id
            ad_id = ad.pcbm.ad_id
            if (isd_id == self.topology.isd_id and
                ad_id == self.topology.ad_id):
                logging.debug("Core Segment PCB already seen. Dropping...")
                return
        self.beacons.append(pcb)


class LocalBeaconServer(BeaconServer):
    """
    PathConstructionBeacon Server in a non-core AD.

    Receives, processes, and propagates beacons received by other beacon
    servers.
    """
    def __init__(self, addr, topo_file, config_file):
        BeaconServer.__init__(self, addr, topo_file, config_file)
        # Sanity check that we should indeed be a local beacon server.
        assert not self.topology.is_core_ad, "This shouldn't be a local BS!"

    def register_up_segment(self, pcb):
        """
        Send up-segment to Local Path Servers
        """
<<<<<<< HEAD
        info = PathInfo.from_values(PIT.UP,
                                    self.topology.isd_id,
                                    self.topology.isd_id,
                                    pcb.get_first_ad().ad_id,
                                    self.topology.ad_id)
        # TODO: pick other than the first path server
        dst = self.topology.path_servers[0].addr
        up_path = PathRecords.from_values(dst, info, [pcb])
=======
        info = PathSegmentInfo.from_values(PST.UP,
                                           self.topology.isd_id,
                                           self.topology.isd_id,
                                           pcb.get_first_ad().ad_id,
                                           self.topology.ad_id)
        dst = self.topology.servers[ElementType.PATH_SERVER].addr
        up_path = PathSegmentRecords.from_values(dst, info, [pcb])
>>>>>>> decde3f0
        self.send(up_path, dst)

    def register_down_segment(self, pcb):
        """
        Send down-segment to Core Path Server
        """
        pcb.remove_signatures()
        info = PathSegmentInfo.from_values(PST.DOWN,
                                           self.topology.isd_id,
                                           self.topology.isd_id,
                                           pcb.get_first_ad().ad_id,
                                           self.topology.ad_id)
        core_path = pcb.get_path(reverse_direction=True)
        down_path = PathSegmentRecords.from_values(self.addr, info, [pcb],
                                                   core_path)
        if_id = core_path.get_first_hop_of().ingress_if
        next_hop = self.ifid2addr[if_id]
        self.send(down_path, next_hop)

    def register_segments(self):
        """
        Registers paths according to the received beacons.
        """
        if not self.config.registers_paths:
            logging.info("Path registration unwanted, "
                         "leaving register_segments")
            return

        while True:
            while self.reg_queue:
                pcb = self.reg_queue.popleft()
                new_pcb = copy.deepcopy(pcb)
                ad_marking = self._create_ad_marking(new_pcb.rotf.if_id, 0)
                new_pcb.add_ad(ad_marking)
                self.register_up_segment(new_pcb)
                self.register_down_segment(new_pcb)
                logging.info("Paths registered")
            time.sleep(self.config.registration_time)


def main():
    """
    Main function.
    """
    logging.basicConfig(level=logging.DEBUG)
    if len(sys.argv) != 5:
        logging.info("run: %s <core|local> IP topo_file conf_file", sys.argv[0])
        sys.exit()

    if sys.argv[1] == "core":
        beacon_server = CoreBeaconServer(IPv4HostAddr(sys.argv[2]), sys.argv[3],
                                         sys.argv[4])
    elif sys.argv[1] == "local":
        beacon_server = LocalBeaconServer(IPv4HostAddr(sys.argv[2]),
                                          sys.argv[3],
                                          sys.argv[4])
    else:
        logging.error("First parameter can only be 'local' or 'core'!")
        sys.exit()
    beacon_server.run()

if __name__ == "__main__":
    main()<|MERGE_RESOLUTION|>--- conflicted
+++ resolved
@@ -23,17 +23,10 @@
 from lib.packet.opaque_field import (OpaqueFieldType as OFT, InfoOpaqueField,
     SupportSignatureField, HopOpaqueField, SupportPCBField, SupportPeerField,
     ROTField)
-<<<<<<< HEAD
-from lib.packet.pcb import HalfPathBeacon, ADMarking, PCBMarking, PeerMarking
-from lib.packet.scion import (SCIONPacket, get_type, Beacon, PathInfo,
-    PathRecords, PacketType as PT, PathInfoType as PIT)
-=======
 from lib.packet.pcb import (PathSegment, ADMarking, PCBMarking, PeerMarking,
     PathConstructionBeacon, PathSegmentInfo, PathSegmentRecords,
     PathSegmentType as PST)
 from lib.packet.scion import SCIONPacket, get_type, PacketType as PT
-from lib.topology_parser import ElementType, NeighborType
->>>>>>> decde3f0
 import logging
 import sys
 import threading
@@ -244,16 +237,10 @@
                                            pcb.get_first_ad().ad_id,
                                            self.topology.ad_id)
         # Register core path with local core path server.
-<<<<<<< HEAD
         if self.topology.path_servers != []:
             # TODO: pick other than the first path server
             dst = self.topology.path_servers[0].addr
-            path_rec = PathRecords.from_values(dst, info, [pcb])
-=======
-        if ElementType.PATH_SERVER in self.topology.servers:
-            dst = self.topology.servers[ElementType.PATH_SERVER].addr
             path_rec = PathSegmentRecords.from_values(dst, info, [pcb])
->>>>>>> decde3f0
             logging.debug("Registering core path with local PS.")
             self.send(path_rec, dst)
 
@@ -298,24 +285,14 @@
         """
         Send up-segment to Local Path Servers
         """
-<<<<<<< HEAD
-        info = PathInfo.from_values(PIT.UP,
-                                    self.topology.isd_id,
-                                    self.topology.isd_id,
-                                    pcb.get_first_ad().ad_id,
-                                    self.topology.ad_id)
+        info = PathSegmentInfo.from_values(PST.UP,
+                                           self.topology.isd_id,
+                                           self.topology.isd_id,
+                                           pcb.get_first_ad().ad_id,
+                                           self.topology.ad_id)
         # TODO: pick other than the first path server
         dst = self.topology.path_servers[0].addr
-        up_path = PathRecords.from_values(dst, info, [pcb])
-=======
-        info = PathSegmentInfo.from_values(PST.UP,
-                                           self.topology.isd_id,
-                                           self.topology.isd_id,
-                                           pcb.get_first_ad().ad_id,
-                                           self.topology.ad_id)
-        dst = self.topology.servers[ElementType.PATH_SERVER].addr
         up_path = PathSegmentRecords.from_values(dst, info, [pcb])
->>>>>>> decde3f0
         self.send(up_path, dst)
 
     def register_down_segment(self, pcb):
